#include <stdio.h>
#include <stdlib.h>

#include "spop_ispc.h"
#include "spvec.h"
#include "timing.h"

//float polygon_aos[12] = {3.0,4.0,5.0,11.0,12.0,8.0,9.0,5.0,5.0,6.0,3.0,4.0};
//float polygon_soa[12] = {3.0,5.0,12.0,9.0,5.0,3.0,4.0,11.0,8.0,5.0,6.0,4.0};
extern float ptarray_signed_area_aos(float pa[] , const int npoints);
extern float ptarray_signed_area_soa(float pa[] , const int npoints);
const int npoints =1014;
//const int npoints =10;

//using namespace ispc;

int main(int argc, char** argv) {
  float area[2];
  float aTime = 0.0;
  float bTime = 0.0;
  
  int reps = argc > 1 ? atoi(argv[1]) :100;

  printf("ProgramCount [%d], size-of-float[%lu], size-of-float[%lu]\n",ispc::get_programCount(),sizeof(float), sizeof(float));
  
    for (int i =0; i<reps; i++) {
    reset_and_start_timer();
    area[0]= ptarray_signed_area_aos(polygon_aos,npoints);
    aTime += get_elapsed_mcycles();
  }

  for (int i =0; i<reps; i++) {
    reset_and_start_timer();
    area[1]= ispc::ptarray_signed_area_aos(polygon_aos,npoints);
    bTime += get_elapsed_mcycles();
  }

  printf("%-20s: [%.2f] M cycles %s, [%.2f] M cycles %s (%.2fx speedup).\n",
      "ST_AREA", aTime, "serial_aos", bTime, "ispc_aos",
      aTime/bTime);
  printf("%-20s: serial [%.2f], ispc [%.2f]\n", "results", area[0], area[1]);


  aTime = 0.0;
  bTime = 0.0;
  for (int i =0; i<reps; i++) {
    reset_and_start_timer();
    area[0]= ptarray_signed_area_soa(polygon_soa,npoints);
    aTime += get_elapsed_mcycles();
  }
<<<<<<< HEAD
  printf("sequential code is fine.\n");
=======
>>>>>>> c40a17e2
 
  for (int i =0; i<reps; i++) {
    reset_and_start_timer();
    area[1]= ispc::ptarray_signed_area_soa(polygon_aos,npoints);
    bTime += get_elapsed_mcycles();
  }
  printf("%-20s: [%.2f] M cycles %s, [%.2f] M cycles %s (%.2fx speedup).\n",
      "ST_AREA", aTime, "serial_soa", bTime, "ispc_soa",
      aTime/bTime);
  printf("%-20s: serial [%.2f], ispc [%.2f]\n", "results", area[0], area[1]);

  return 0;
}
<|MERGE_RESOLUTION|>--- conflicted
+++ resolved
@@ -48,10 +48,7 @@
     area[0]= ptarray_signed_area_soa(polygon_soa,npoints);
     aTime += get_elapsed_mcycles();
   }
-<<<<<<< HEAD
   printf("sequential code is fine.\n");
-=======
->>>>>>> c40a17e2
  
   for (int i =0; i<reps; i++) {
     reset_and_start_timer();
