#!/usr/bin/env bash

usage(){
  echo -e "submitall.sh  --job [job flow id]\n \
    --job \t Amazon EMR Job Flow ID to submit steps. \n \
    --alg \t partition algorithm to test. \n \
    --log \t output directory for the results. \n \
    --help \t show this information.
  "
  exit 1
}

jobid=""
algo=""
log=""

while :
do
  case $1 in
    -h | --help | -\?)
      usage;
      #  Call your Help() or usage() function here.
      exit 0      # This is not an error, User asked help. Don't do "exit 1"
      ;;
    -j | --job)
      jobid=$2
      shift 2
      ;;
    --job=*)
      jobid=${1#*=}
      shift
      ;;
    -a | --alg)
      algo=$2 
      shift 2
      ;;
    --alg=*)
      algo=${1#*=}        # Delete everything up till "="
      shift
      ;;
    -l | --log)
      log=$2
      shift 2
      ;;
    --log=*)
      log=${1#*=}
      shift
      ;;
    --) # End of all options
      shift
      break
      ;;
    -*)
      echo "WARN: Unknown option (ignored): $1" >&2
      shift
      ;;
    *)  # no more options. Stop while loop
      break
      ;;
  esac
done

# Suppose some options are required. Check that we got them.
if [ ! "$jobid" ] ; then
  echo "ERROR: job flow id is missing. See --help" >&2
  exit 1
fi

# argument checking 
if [ "${algo}" != "st" ] && [ "${algo}" != "rt" ] && [ "${algo}" != "rp" ] && [ "${algo}" != "fg" ] ;
then
  echo "Parameter [${algo}] is NOT recognized. Alternatives are [ st | rp | rt | fg ]"
  exit 1;
fi

if [ ! "$log" ] ; then
  echo "ERROR: log directoray name is missing. See --help" >&2
  exit 1
fi

# jobid="j-2UHSB3ZIF85YA"
echo "Job ID [${jobid}]"
# /usr/local/emrcli/elastic-mapreduce -j ${jobid} --wait-for-steps

<<<<<<< HEAD
# R+ Tree  | R* Tree  | Fixed Grid | Strip
s3input="s3://aaji/data/partitions/pais/${algo}/c${c}"

for c in 20 100 200 400 1000 2000 4000 10000 20000 100000
do
  echo -n "job param: [${c}] -- "
  elastic-mapreduce --jobflow ${jobid} --stream --step-name "pais.${algo}.${c}" --step-action CONTINUE --mapper 's3://aaji/scratch/awsjoin/tagmapper.py pais.geom.1.tsv pais.geom.2.tsv' --reducer "s3://aaji/scratch/deps/bins/resque st_intersects 1 1" --input ${s3input} --output s3://aaji/scratch/pout/${log}/pais/${algo}c${c} --jobconf mapred.reduce.tasks=1000

  sleep 30 ;
done
=======
# R+ Tree  | R* Tree  | FixedGrid

for c in 20 100 200 400 1000 2000 4000 10000 20000 100000
do
	# echo "[${c}] [${algo}]"
	elastic-mapreduce --jobflow ${jobid} --stream --step-name "pais.${algo}.${c}" --step-action CONTINUE --mapper 's3://aaji/scratch/awsjoin/tagmapper.py pais.geom.1.tsv pais.geom.2.tsv' --reducer "s3://aaji/scratch/deps/bins/resque st_intersects 1 1" --input "s3://aaji/data/partitions/pais/${algo}/c${c}" --output s3://aaji/scratch/pout/dec26/pais/${algo}c${c} --jobconf mapred.reduce.tasks=1000

	sleep 30 ;
done
>>>>>>> 6eedc103
<|MERGE_RESOLUTION|>--- conflicted
+++ resolved
@@ -82,7 +82,6 @@
 echo "Job ID [${jobid}]"
 # /usr/local/emrcli/elastic-mapreduce -j ${jobid} --wait-for-steps
 
-<<<<<<< HEAD
 # R+ Tree  | R* Tree  | Fixed Grid | Strip
 s3input="s3://aaji/data/partitions/pais/${algo}/c${c}"
 
@@ -92,15 +91,4 @@
   elastic-mapreduce --jobflow ${jobid} --stream --step-name "pais.${algo}.${c}" --step-action CONTINUE --mapper 's3://aaji/scratch/awsjoin/tagmapper.py pais.geom.1.tsv pais.geom.2.tsv' --reducer "s3://aaji/scratch/deps/bins/resque st_intersects 1 1" --input ${s3input} --output s3://aaji/scratch/pout/${log}/pais/${algo}c${c} --jobconf mapred.reduce.tasks=1000
 
   sleep 30 ;
-done
-=======
-# R+ Tree  | R* Tree  | FixedGrid
-
-for c in 20 100 200 400 1000 2000 4000 10000 20000 100000
-do
-	# echo "[${c}] [${algo}]"
-	elastic-mapreduce --jobflow ${jobid} --stream --step-name "pais.${algo}.${c}" --step-action CONTINUE --mapper 's3://aaji/scratch/awsjoin/tagmapper.py pais.geom.1.tsv pais.geom.2.tsv' --reducer "s3://aaji/scratch/deps/bins/resque st_intersects 1 1" --input "s3://aaji/data/partitions/pais/${algo}/c${c}" --output s3://aaji/scratch/pout/dec26/pais/${algo}c${c} --jobconf mapred.reduce.tasks=1000
-
-	sleep 30 ;
-done
->>>>>>> 6eedc103
+done