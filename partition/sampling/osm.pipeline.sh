--- conflicted
+++ resolved
@@ -26,19 +26,12 @@
 
 for algo in fg bsp hc slc bos str
 do
-<<<<<<< HEAD
   if [ ! -e parr/part.${algo} ] ;
   then
     touch parr/part.${algo} ;
-    
+
     for f in 01 05 10 15 20 25 
-=======
-  for f in 01 05 10 15 20 25 
-  do
-    for k in 864 4322 8644 17288 43220 86441 172882 432206 864412 4322062
->>>>>>> f5427613
     do
-
       for k in 864 4322 8644 17288 43220 86441 172882 432206 864412 4322062
       do
         # echo -e "\n------------------------------------"
