--- conflicted
+++ resolved
@@ -10,7 +10,6 @@
       # 0.00001 0.00005 0.0001 0.0002 0.00049 0.00098 0.00197 0.00492 0.00984 0.04922 
   do
 
-<<<<<<< HEAD
     #NUMOFLINES=$(wc -l < "${ipath}/${image}.norm.1.dat")
     #k=$(echo "${NUMOFLINES} * ${f}" | bc -l | cut -d"." -f1)
     #if [ ! "${k}" ] ;then
@@ -18,15 +17,6 @@
     #fi
 
     echo -e "\n------------------------------------"
-=======
-
-    NUMOFLINES=$(wc -l < "${ipath}/${image}.norm.1.dat")
-    k=$(echo "${NUMOFLINES} * ${f}" | bc -l | cut -d"." -f1)
-    if [ ! "${k}" ] ;then
-      continue ;
-    fi
-    
->>>>>>> 7f9e6dc3
     # echo "partition size ${k}"
 
 
