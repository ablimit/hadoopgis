--- conflicted
+++ resolved
@@ -86,53 +86,6 @@
         {
             cerr << "Usage: " << argv[0] << " tree_file"<< endl; 
             //query_file query_type [intersection | 10NN | selfjoin]." << endl;
-<<<<<<< HEAD
-			return -1;
-		}
-
-		string baseName = argv[1];
-		IStorageManager* diskfile = StorageManager::loadDiskStorageManager(baseName);
-			// this will try to locate and open an already existing storage manager.
-
-		StorageManager::IBuffer* file = StorageManager::createNewRandomEvictionsBuffer(*diskfile, 10, false);
-			// applies a main memory random buffer on top of the persistent storage manager
-			// (LRU buffer, etc can be created the same way).
-
-		// If we need to open an existing tree stored in the storage manager, we only
-		// have to specify the index identifier as follows
-		ISpatialIndex* tree = RTree::loadRTree(*file, 1);
-
-
-		MyQueryStrategy2 qs;
-		tree->queryStrategy(qs);
-
-		cerr << "Indexed space: " << qs.m_indexedSpace << endl;
-		cerr << *tree;
-		cerr << "Buffer hits: " << file->getHits() << endl;
-
-		delete tree;
-		delete file;
-		delete diskfile;
-			// delete the buffer first, then the storage manager
-			// (otherwise the the buffer will fail writting the dirty entries).
-	}
-	catch (Tools::Exception& e)
-	{
-		cerr << "******ERROR******" << endl;
-		std::string s = e.what();
-		cerr << s << endl;
-		return -1;
-	}
-	catch (...)
-	{
-		cerr << "******ERROR******" << endl;
-		cerr << "other exception" << endl;
-		return -1;
-	}
-
-	return 0;
-}
-=======
             return -1;
         }
 
@@ -178,4 +131,3 @@
 
     return 0;
 }
->>>>>>> 2d68be11
